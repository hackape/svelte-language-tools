--- conflicted
+++ resolved
@@ -85,27 +85,10 @@
         },
         getCurrentDirectory: () => workspacePath,
         getDefaultLibFileName: ts.getDefaultLibFilePath,
-<<<<<<< HEAD
 
-        resolveModuleNames(moduleNames: string[], containingFile: string): ts.ResolvedModule[] {
-            return moduleNames.map(name => {
-                const resolved = ts.resolveModuleName(
-                    name,
-                    containingFile,
-                    compilerOptions,
-                    ts.sys,
-                );
-
-                if (!resolved.resolvedModule && isSvelte(name)) {
-                    return {
-                        resolvedFileName: resolve(dirname(containingFile), name),
-                        extension: extname(name),
-                    };
-                }
-
-                return resolved.resolvedModule!;
-            });
-        },
+        fileExists: ts.sys.fileExists,
+        readFile: ts.sys.readFile,
+        readDirectory: ts.sys.readDirectory,
         getScriptKind: (fileName: string) => {
             const doc = getSvelteSnapshot(fileName);
             if(doc) {
@@ -114,15 +97,6 @@
 
             return getScriptKindFromFileName(fileName);
         },
-
-        readFile(path: string, encoding?: string): string | undefined {
-            return ts.sys.readFile(path, encoding);
-        },
-=======
-        fileExists: ts.sys.fileExists,
-        readFile: ts.sys.readFile,
-        readDirectory: ts.sys.readDirectory,
->>>>>>> b4bc86c7
     };
     let languageService = ts.createLanguageService(host);
 
